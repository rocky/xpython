"""A pure-Python Python bytecode interpreter."""
# Based on:
# pyvm2 by Paul Swartz (z3p), from http://www.twistedmatrix.com/users/z3p/

from __future__ import print_function, division
import dis
import inspect
import linecache
import logging
import operator
import sys

import six
from six.moves import reprlib

PY3, PY2 = six.PY3, not six.PY3

from .pyobj import Frame, Block, Method, Function, Generator

log = logging.getLogger(__name__)

if six.PY3:
    byteint = lambda b: b
else:
    byteint = ord

# Create a repr that won't overflow.
repr_obj = reprlib.Repr()
repr_obj.maxother = 120
repper = repr_obj.repr


class VirtualMachineError(Exception):
    """For raising errors in the operation of the VM."""
    pass


class VirtualMachine(object):
    def __init__(self):
        # The call stack of frames.
        self.frames = []
        # The current frame.
        self.frame = None
        self.return_value = None
        self.last_exception = None

    def top(self):
        """Return the value at the top of the stack, with no changes."""
        return self.frame.stack[-1]

    def pop(self, i=0):
        """Pop a value from the stack.

        Default to the top of the stack, but `i` can be a count from the top
        instead.

        """
        return self.frame.stack.pop(-1-i)

    def push(self, *vals):
        """Push values onto the value stack."""
        self.frame.stack.extend(vals)

    def popn(self, n):
        """Pop a number of values from the value stack.

        A list of `n` values is returned, the deepest value first.

        """
        if n:
            ret = self.frame.stack[-n:]
            self.frame.stack[-n:] = []
            return ret
        else:
            return []

    def peek(self, n):
        """Get a value `n` entries down in the stack, without changing the stack."""
        return self.frame.stack[-n]

    def jump(self, jump):
        """Move the bytecode pointer to `jump`, so it will execute next."""
        self.frame.f_lasti = jump

    def push_block(self, type, handler=None, level=None):
        if level is None:
            level = len(self.frame.stack)
        self.frame.block_stack.append(Block(type, handler, level))

    def pop_block(self):
        return self.frame.block_stack.pop()

    def make_frame(self, code, callargs={}, f_globals=None, f_locals=None):
        log.info("make_frame: code=%r, callargs=%s" % (code, repper(callargs)))
        if f_globals is not None:
            f_globals = f_globals
            if f_locals is None:
                f_locals = f_globals
        elif self.frames:
            f_globals = self.frame.f_globals
            f_locals = {}
        else:
            f_globals = f_locals = {
                '__builtins__': __builtins__,
                '__name__': '__main__',
                '__doc__': None,
                '__package__': None,
            }
        f_locals.update(callargs)
        frame = Frame(code, f_globals, f_locals, self.frame)
        return frame

    def push_frame(self, frame):
        self.frames.append(frame)
        self.frame = frame

    def pop_frame(self):
        self.frames.pop()
        if self.frames:
            self.frame = self.frames[-1]
        else:
            self.frame = None

    def print_frames(self):
        """Print the call stack, for debugging."""
        for f in self.frames:
            filename = f.f_code.co_filename
            lineno = f.line_number()
            print('  File "%s", line %d, in %s' % (
                filename, lineno, f.f_code.co_name
            ))
            linecache.checkcache(filename)
            line = linecache.getline(filename, lineno, f.f_globals)
            if line:
                print('    ' + line.strip())

    def resume_frame(self, frame):
        frame.f_back = self.frame
        val = self.run_frame(frame)
        frame.f_back = None
        return val

    def run_code(self, code, f_globals=None, f_locals=None):
        frame = self.make_frame(code, f_globals=f_globals, f_locals=f_locals)
        val = self.run_frame(frame)
        # Check some invariants
        if self.frames:            # pragma: no cover
            raise VirtualMachineError("Frames left over!")
        if self.frame and self.frame.stack:             # pragma: no cover
            raise VirtualMachineError("Data left on stack! %r" % self.frame.stack)

        return val

    def unwind_block(self, block):
        if block.type == 'except-handler':
            offset = 3
        else:
            offset = 0

        while len(self.frame.stack) > block.level + offset:
            self.pop()

        if block.type == 'except-handler':
            tb, value, exctype = self.popn(3)
            self.last_exception = exctype, value, tb

    def parse_byte_and_args(self):
        f = self.frame
        opoffset = f.f_lasti
        byteCode = byteint(f.f_code.co_code[opoffset])
        f.f_lasti += 1
        byteName = dis.opname[byteCode]
        arg = None
        arguments = []
        if byteCode >= dis.HAVE_ARGUMENT:
            arg = f.f_code.co_code[f.f_lasti:f.f_lasti+2]
            f.f_lasti += 2
            intArg = byteint(arg[0]) + (byteint(arg[1]) << 8)
            if byteCode in dis.hasconst:
                arg = f.f_code.co_consts[intArg]
            elif byteCode in dis.hasfree:
                if intArg < len(f.f_code.co_cellvars):
                    arg = f.f_code.co_cellvars[intArg]
                else:
                    var_idx = intArg - len(f.f_code.co_cellvars)
                    arg = f.f_code.co_freevars[var_idx]
            elif byteCode in dis.hasname:
                arg = f.f_code.co_names[intArg]
            elif byteCode in dis.hasjrel:
                arg = f.f_lasti + intArg
            elif byteCode in dis.hasjabs:
                arg = intArg
            elif byteCode in dis.haslocal:
                arg = f.f_code.co_varnames[intArg]
            else:
                arg = intArg
            arguments = [arg]

        return byteName, arguments, opoffset

    def log(self, byteName, arguments, opoffset):
        op = "%d: %s" % (opoffset, byteName)
        if arguments:
            op += " %r" % (arguments[0],)
        indent = "    "*(len(self.frames)-1)
        stack_rep = repper(self.stack)
        block_stack_rep = repper(self.frame.block_stack)

        log.info("  %sdata: %s" % (indent, stack_rep))
        log.info("  %sblks: %s" % (indent, block_stack_rep))
        log.info("%s%s" % (indent, op))

    def dispatch(self, byteName, arguments):
        why = None
        try:
            if byteName.startswith('UNARY_'):
                self.unaryOperator(byteName[6:])
            elif byteName.startswith('BINARY_'):
                self.binaryOperator(byteName[7:])
            elif byteName.startswith('INPLACE_'):
                self.inplaceOperator(byteName[8:])
            elif 'SLICE+' in byteName:
                self.sliceOperator(byteName)
            else:
                # dispatch
                bytecode_fn = getattr(self, 'byte_%s' % byteName, None)
                if not bytecode_fn:            # pragma: no cover
                    raise VirtualMachineError(
                        "unknown bytecode type: %s" % byteName
                    )
                why = bytecode_fn(*arguments)

        except:
            # deal with exceptions encountered while executing the op.
            self.last_exception = sys.exc_info()[:2] + (None,)
            log.exception("Caught exception during execution")
            why = 'exception'

        return why

    def manage_block_stack(self, why):
        assert why != 'yield'

        block = self.frame.block_stack[-1]
        if block.type == 'loop' and why == 'continue':
            self.jump(self.return_value)
            why = None
            return why

        self.pop_block()
        self.unwind_block(block)

        if block.type == 'loop' and why == 'break':
            why = None
            self.jump(block.handler)
            return why

        if PY2:
            if (
                block.type == 'finally' or
                (block.type == 'setup-except' and why == 'exception') or
                block.type == 'with'
            ):
                if why == 'exception':
                    exctype, value, tb = self.last_exception
                    self.push(tb, value, exctype)
                else:
                    if why in ('return', 'continue'):
                        self.push(self.return_value)
                    self.push(why)

                why = None
                self.jump(block.handler)
                return why

        elif PY3:
            if (
                why == 'exception' and
                block.type in ['setup-except', 'finally']
            ):
                self.push_block('except-handler')
                exctype, value, tb = self.last_exception
                self.push(tb, value, exctype)
                # PyErr_Normalize_Exception goes here
                self.push(tb, value, exctype)
                why = None
                self.jump(block.handler)
                return why

            elif block.type == 'finally':
                if why in ('return', 'continue'):
                    self.push(self.return_value)
                self.push(why)

                why = None
                self.jump(block.handler)
                return why

        return why


    def run_frame(self, frame):
        """Run a frame until it returns (somehow).

        Exceptions are raised, the return value is returned.

        """
        self.push_frame(frame)
        while True:
            byteName, arguments, opoffset = self.parse_byte_and_args()
            if log.isEnabledFor(logging.INFO):
<<<<<<< HEAD
                self.log(byteName, arguments, opoffset)
=======
                op = "%d: %s" % (opoffset, byteName)
                if arguments:
                    op += " %r" % (arguments[0],)
                indent = "    "*(len(self.frames)-1)
                stack_rep = repper(self.frame.stack)
                block_stack_rep = repper(self.frame.block_stack)

                log.info("  %sdata: %s" % (indent, stack_rep))
                log.info("  %sblks: %s" % (indent, block_stack_rep))
                log.info("%s%s" % (indent, op))
>>>>>>> 056d6bf7

            # When unwinding the block stack, we need to keep track of why we
            # are doing it.
            why = self.dispatch(byteName, arguments)
            if why == 'exception':
                # TODO: ceval calls PyTraceBack_Here, not sure what that does.
                pass

            if why == 'reraise':
                why = 'exception'

            if why != 'yield':
                while why and frame.block_stack:
                    # Deal with any block management we need to do.
                    why = self.manage_block_stack(why)

            if why:
                break

        # TODO: handle generator exception state

        self.pop_frame()

        if why == 'exception':
            six.reraise(*self.last_exception)

        return self.return_value

    ## Stack manipulation

    def byte_LOAD_CONST(self, const):
        self.push(const)

    def byte_POP_TOP(self):
        self.pop()

    def byte_DUP_TOP(self):
        self.push(self.top())

    def byte_DUP_TOPX(self, count):
        items = self.popn(count)
        for i in [1, 2]:
            self.push(*items)

    def byte_DUP_TOP_TWO(self):
        # Py3 only
        a, b = self.popn(2)
        self.push(a, b, a, b)

    def byte_ROT_TWO(self):
        a, b = self.popn(2)
        self.push(b, a)

    def byte_ROT_THREE(self):
        a, b, c = self.popn(3)
        self.push(c, a, b)

    def byte_ROT_FOUR(self):
        a, b, c, d = self.popn(4)
        self.push(d, a, b, c)

    ## Names

    def byte_LOAD_NAME(self, name):
        frame = self.frame
        if name in frame.f_locals:
            val = frame.f_locals[name]
        elif name in frame.f_globals:
            val = frame.f_globals[name]
        elif name in frame.f_builtins:
            val = frame.f_builtins[name]
        else:
            raise NameError("name '%s' is not defined" % name)
        self.push(val)

    def byte_STORE_NAME(self, name):
        self.frame.f_locals[name] = self.pop()

    def byte_DELETE_NAME(self, name):
        del self.frame.f_locals[name]

    def byte_LOAD_FAST(self, name):
        if name in self.frame.f_locals:
            val = self.frame.f_locals[name]
        else:
            raise UnboundLocalError(
                "local variable '%s' referenced before assignment" % name
            )
        self.push(val)

    def byte_STORE_FAST(self, name):
        self.frame.f_locals[name] = self.pop()

    def byte_DELETE_FAST(self, name):
        del self.frame.f_locals[name]

    def byte_LOAD_GLOBAL(self, name):
        f = self.frame
        if name in f.f_globals:
            val = f.f_globals[name]
        elif name in f.f_builtins:
            val = f.f_builtins[name]
        else:
            raise NameError("global name '%s' is not defined" % name)
        self.push(val)

    def byte_LOAD_DEREF(self, name):
        self.push(self.frame.cells[name].get())

    def byte_STORE_DEREF(self, name):
        self.frame.cells[name].set(self.pop())

    def byte_LOAD_LOCALS(self):
        self.push(self.frame.f_locals)

    ## Operators

    UNARY_OPERATORS = {
        'POSITIVE': operator.pos,
        'NEGATIVE': operator.neg,
        'NOT':      operator.not_,
        'CONVERT':  repr,
        'INVERT':   operator.invert,
    }

    def unaryOperator(self, op):
        x = self.pop()
        self.push(self.UNARY_OPERATORS[op](x))

    BINARY_OPERATORS = {
        'POWER':    pow,
        'MULTIPLY': operator.mul,
        'DIVIDE':   getattr(operator, 'div', lambda x, y: None),
        'FLOOR_DIVIDE': operator.floordiv,
        'TRUE_DIVIDE':  operator.truediv,
        'MODULO':   operator.mod,
        'ADD':      operator.add,
        'SUBTRACT': operator.sub,
        'SUBSCR':   operator.getitem,
        'LSHIFT':   operator.lshift,
        'RSHIFT':   operator.rshift,
        'AND':      operator.and_,
        'XOR':      operator.xor,
        'OR':       operator.or_,
    }

    def binaryOperator(self, op):
        x, y = self.popn(2)
        self.push(self.BINARY_OPERATORS[op](x, y))

    def inplaceOperator(self, op):
        x, y = self.popn(2)
        if op == 'POWER':
            x **= y
        elif op == 'MULTIPLY':
            x *= y
        elif op in ['DIVIDE', 'FLOOR_DIVIDE']:
            x //= y
        elif op == 'TRUE_DIVIDE':
            x /= y
        elif op == 'MODULO':
            x %= y
        elif op == 'ADD':
            x += y
        elif op == 'SUBTRACT':
            x -= y
        elif op == 'LSHIFT':
            x <<= y
        elif op == 'RSHIFT':
            x >>= y
        elif op == 'AND':
            x &= y
        elif op == 'XOR':
            x ^= y
        elif op == 'OR':
            x |= y
        else:           # pragma: no cover
            raise VirtualMachineError("Unknown in-place operator: %r" % op)
        self.push(x)

    def sliceOperator(self, op):
        start = 0
        end = None          # we will take this to mean end
        op, count = op[:-2], int(op[-1])
        if count == 1:
            start = self.pop()
        elif count == 2:
            end = self.pop()
        elif count == 3:
            end = self.pop()
            start = self.pop()
        l = self.pop()
        if end is None:
            end = len(l)
        if op.startswith('STORE_'):
            l[start:end] = self.pop()
        elif op.startswith('DELETE_'):
            del l[start:end]
        else:
            self.push(l[start:end])

    COMPARE_OPERATORS = [
        operator.lt,
        operator.le,
        operator.eq,
        operator.ne,
        operator.gt,
        operator.ge,
        lambda x, y: x in y,
        lambda x, y: x not in y,
        lambda x, y: x is y,
        lambda x, y: x is not y,
        lambda x, y: issubclass(x, Exception) and issubclass(x, y),
    ]

    def byte_COMPARE_OP(self, opnum):
        x, y = self.popn(2)
        self.push(self.COMPARE_OPERATORS[opnum](x, y))

    ## Attributes and indexing

    def byte_LOAD_ATTR(self, attr):
        obj = self.pop()
        val = getattr(obj, attr)
        self.push(val)

    def byte_STORE_ATTR(self, name):
        val, obj = self.popn(2)
        setattr(obj, name, val)

    def byte_DELETE_ATTR(self, name):
        obj = self.pop()
        delattr(obj, name)

    def byte_STORE_SUBSCR(self):
        val, obj, subscr = self.popn(3)
        obj[subscr] = val

    def byte_DELETE_SUBSCR(self):
        obj, subscr = self.popn(2)
        del obj[subscr]

    ## Building

    def byte_BUILD_TUPLE(self, count):
        elts = self.popn(count)
        self.push(tuple(elts))

    def byte_BUILD_LIST(self, count):
        elts = self.popn(count)
        self.push(elts)

    def byte_BUILD_SET(self, count):
        # TODO: Not documented in Py2 docs.
        elts = self.popn(count)
        self.push(set(elts))

    def byte_BUILD_MAP(self, size):
        # size is ignored.
        self.push({})

    def byte_STORE_MAP(self):
        the_map, val, key = self.popn(3)
        the_map[key] = val
        self.push(the_map)

    def byte_UNPACK_SEQUENCE(self, count):
        seq = self.pop()
        for x in reversed(seq):
            self.push(x)

    def byte_BUILD_SLICE(self, count):
        if count == 2:
            x, y = self.popn(2)
            self.push(slice(x, y))
        elif count == 3:
            x, y, z = self.popn(3)
            self.push(slice(x, y, z))
        else:           # pragma: no cover
            raise VirtualMachineError("Strange BUILD_SLICE count: %r" % count)

    def byte_LIST_APPEND(self, count):
        val = self.pop()
        the_list = self.peek(count)
        the_list.append(val)

    def byte_SET_ADD(self, count):
        val = self.pop()
        the_set = self.peek(count)
        the_set.add(val)

    def byte_MAP_ADD(self, count):
        val, key = self.popn(2)
        the_map = self.peek(count)
        the_map[key] = val

    ## Printing

    if 0:   # Only used in the interactive interpreter, not in modules.
        def byte_PRINT_EXPR(self):
            print(self.pop())

    def byte_PRINT_ITEM(self):
        item = self.pop()
        self.print_item(item)

    def byte_PRINT_ITEM_TO(self):
        to = self.pop()
        item = self.pop()
        self.print_item(item, to)

    def byte_PRINT_NEWLINE(self):
        self.print_newline()

    def byte_PRINT_NEWLINE_TO(self):
        to = self.pop()
        self.print_newline(to)

    def print_item(self, item, to=None):
        if to is None:
            to = sys.stdout
        if to.softspace:
            print(" ", end="", file=to)
            to.softspace = 0
        print(item, end="", file=to)
        if isinstance(item, str):
            if (not item) or (not item[-1].isspace()) or (item[-1] == " "):
                to.softspace = 1
        else:
            to.softspace = 1

    def print_newline(self, to=None):
        if to is None:
            to = sys.stdout
        print("", file=to)
        to.softspace = 0

    ## Jumps

    def byte_JUMP_FORWARD(self, jump):
        self.jump(jump)

    def byte_JUMP_ABSOLUTE(self, jump):
        self.jump(jump)

    if 0:   # Not in py2.7
        def byte_JUMP_IF_TRUE(self, jump):
            val = self.top()
            if val:
                self.jump(jump)

        def byte_JUMP_IF_FALSE(self, jump):
            val = self.top()
            if not val:
                self.jump(jump)

    def byte_POP_JUMP_IF_TRUE(self, jump):
        val = self.pop()
        if val:
            self.jump(jump)

    def byte_POP_JUMP_IF_FALSE(self, jump):
        val = self.pop()
        if not val:
            self.jump(jump)

    def byte_JUMP_IF_TRUE_OR_POP(self, jump):
        val = self.top()
        if val:
            self.jump(jump)
        else:
            self.pop()

    def byte_JUMP_IF_FALSE_OR_POP(self, jump):
        val = self.top()
        if not val:
            self.jump(jump)
        else:
            self.pop()

    ## Blocks

    def byte_SETUP_LOOP(self, dest):
        self.push_block('loop', dest)

    def byte_GET_ITER(self):
        self.push(iter(self.pop()))

    def byte_FOR_ITER(self, jump):
        iterobj = self.top()
        try:
            v = next(iterobj)
            self.push(v)
        except StopIteration:
            self.pop()
            self.jump(jump)

    def byte_BREAK_LOOP(self):
        return 'break'

    def byte_CONTINUE_LOOP(self, dest):
        # This is a trick with the return value.
        # While unrolling blocks, continue and return both have to preserve
        # state as the finally blocks are executed.  For continue, it's
        # where to jump to, for return, it's the value to return.  It gets
        # pushed on the stack for both, so continue puts the jump destination
        # into return_value.
        self.return_value = dest
        return 'continue'

    def byte_SETUP_EXCEPT(self, dest):
        self.push_block('setup-except', dest)

    def byte_SETUP_FINALLY(self, dest):
        self.push_block('finally', dest)

    def byte_END_FINALLY(self):
        v = self.pop()
        if isinstance(v, str):
            why = v
            if why in ('return', 'continue'):
                self.return_value = self.pop()
            if why == 'silenced':       # PY3
                block = self.pop_block()
                assert block.type == 'except-handler'
                self.unwind_block(block)
                why = None
        elif v is None:
            why = None
        elif issubclass(v, BaseException):
            exctype = v
            val = self.pop()
            tb = self.pop()
            self.last_exception = (exctype, val, tb)
            why = 'reraise'
        else:       # pragma: no cover
            raise VirtualMachineError("Confused END_FINALLY")
        return why

    def byte_POP_BLOCK(self):
        self.pop_block()

    if PY2:
        def byte_RAISE_VARARGS(self, argc):
            # NOTE: the dis docs are completely wrong about the order of the
            # operands on the stack!
            exctype = val = tb = None
            if argc == 0:
                exctype, val, tb = self.last_exception
            elif argc == 1:
                exctype = self.pop()
            elif argc == 2:
                val = self.pop()
                exctype = self.pop()
            elif argc == 3:
                tb = self.pop()
                val = self.pop()
                exctype = self.pop()

            # There are a number of forms of "raise", normalize them somewhat.
            if isinstance(exctype, BaseException):
                val = exctype
                exctype = type(val)

            self.last_exception = (exctype, val, tb)

            if tb:
                return 'reraise'
            else:
                return 'exception'

    elif PY3:
        def byte_RAISE_VARARGS(self, argc):
            cause = exc = None
            if argc == 2:
                cause = self.pop()
                exc = self.pop()
            elif argc == 1:
                exc = self.pop()
            return self.do_raise(exc, cause)

        def do_raise(self, exc, cause):
            if exc is None:         # reraise
                exc_type, val, tb = self.last_exception
                if exc_type is None:
                    return 'exception'      # error
                else:
                    return 'reraise'

            elif type(exc) == type:
                # As in `raise ValueError`
                exc_type = exc
                val = exc()             # Make an instance.
            elif isinstance(exc, BaseException):
                # As in `raise ValueError('foo')`
                exc_type = type(exc)
                val = exc
            else:
                return 'exception'      # error

            # If you reach this point, you're guaranteed that
            # val is a valid exception instance and exc_type is its class.
            # Now do a similar thing for the cause, if present.
            if cause:
                if type(cause) == type:
                    cause = cause()
                elif not isinstance(cause, BaseException):
                    return 'exception'  # error

                val.__cause__ = cause

            self.last_exception = exc_type, val, val.__traceback__
            return 'exception'

    def byte_POP_EXCEPT(self):
        block = self.pop_block()
        if block.type != 'except-handler':
            raise Exception("popped block is not an except handler")
        self.unwind_block(block)

    def byte_SETUP_WITH(self, dest):
        ctxmgr = self.pop()
        self.push(ctxmgr.__exit__)
        ctxmgr_obj = ctxmgr.__enter__()
        if PY2:
            self.push_block('with', dest)
        elif PY3:
            self.push_block('finally', dest)
        self.push(ctxmgr_obj)

    def byte_WITH_CLEANUP(self):
        # The code here does some weird stack manipulation: the exit function
        # is buried in the stack, and where depends on what's on top of it.
        # Pull out the exit function, and leave the rest in place.
        v = w = None
        u = self.top()
        if u is None:
            exit_func = self.pop(1)
        elif isinstance(u, str):
            if u in ('return', 'continue'):
                exit_func = self.pop(2)
            else:
                exit_func = self.pop(1)
            u = None
        elif issubclass(u, BaseException):
            if PY2:
                w, v, u = self.popn(3)
                exit_func = self.pop()
                self.push(w, v, u)
            elif PY3:
                w, v, u = self.popn(3)
                tp, exc, tb = self.popn(3)
                exit_func = self.pop()
                self.push(tp, exc, tb)
                self.push(None)
                self.push(w, v, u)
                block = self.pop_block()
                assert block.type == 'except-handler'
                self.push_block(block.type, block.handler, block.level-1)
        else:       # pragma: no cover
            raise VirtualMachineError("Confused WITH_CLEANUP")
        exit_ret = exit_func(u, v, w)
        err = (u is not None) and bool(exit_ret)
        if err:
            # An error occurred, and was suppressed
            if PY2:
                self.popn(3)
                self.push(None)
            elif PY3:
                self.push('silenced')

    ## Functions

    def byte_MAKE_FUNCTION(self, argc):
        if PY3:
            name = self.pop()
        else:
            name = None
        code = self.pop()
        defaults = self.popn(argc)
        globs = self.frame.f_globals
        fn = Function(name, code, globs, defaults, None, self)
        self.push(fn)

    def byte_LOAD_CLOSURE(self, name):
        self.push(self.frame.cells[name])

    def byte_MAKE_CLOSURE(self, argc):
        if PY3:
            # TODO: the py3 docs don't mention this change.
            name = self.pop()
        else:
            name = None
        closure, code = self.popn(2)
        defaults = self.popn(argc)
        globs = self.frame.f_globals
        fn = Function(name, code, globs, defaults, closure, self)
        self.push(fn)

    def byte_CALL_FUNCTION(self, arg):
        return self.call_function(arg, [], {})

    def byte_CALL_FUNCTION_VAR(self, arg):
        args = self.pop()
        return self.call_function(arg, args, {})

    def byte_CALL_FUNCTION_KW(self, arg):
        kwargs = self.pop()
        return self.call_function(arg, [], kwargs)

    def byte_CALL_FUNCTION_VAR_KW(self, arg):
        args, kwargs = self.popn(2)
        return self.call_function(arg, args, kwargs)

    def call_function(self, arg, args, kwargs):
        lenKw, lenPos = divmod(arg, 256)
        namedargs = {}
        for i in range(lenKw):
            key, val = self.popn(2)
            namedargs[key] = val
        namedargs.update(kwargs)
        posargs = self.popn(lenPos)
        posargs.extend(args)

        func = self.pop()
        frame = self.frame
        if hasattr(func, 'im_func'):
            # Methods get self as an implicit first parameter.
            if func.im_self:
                posargs.insert(0, func.im_self)
            # The first parameter must be the correct type.
            if not isinstance(posargs[0], func.im_class):
                raise TypeError(
                    'unbound method %s() must be called with %s instance '
                    'as first argument (got %s instance instead)' % (
                        func.im_func.func_name,
                        func.im_class.__name__,
                        type(posargs[0]).__name__,
                    )
                )
            func = func.im_func
        retval = func(*posargs, **namedargs)
        self.push(retval)

    def byte_RETURN_VALUE(self):
        self.return_value = self.pop()
        if self.frame.generator:
            self.frame.generator.finished = True
        return "return"

    def byte_YIELD_VALUE(self):
        self.return_value = self.pop()
        return "yield"

        #TODO: implement byte_YIELD_FROM for 3.3+

    ## Importing

    def byte_IMPORT_NAME(self, name):
        level, fromlist = self.popn(2)
        frame = self.frame
        self.push(
            __import__(name, frame.f_globals, frame.f_locals, fromlist, level)
        )

    def byte_IMPORT_STAR(self):
        # TODO: this doesn't use __all__ properly.
        mod = self.pop()
        for attr in dir(mod):
            if attr[0] != '_':
                self.frame.f_locals[attr] = getattr(mod, attr)

    def byte_IMPORT_FROM(self, name):
        mod = self.top()
        self.push(getattr(mod, name))

    ## And the rest...

    def byte_EXEC_STMT(self):
        stmt, globs, locs = self.popn(3)
        six.exec_(stmt, globs, locs)

    if PY2:
        def byte_BUILD_CLASS(self):
            name, bases, methods = self.popn(3)
            self.push(type(name, bases, methods))


    elif PY3:
        def byte_LOAD_BUILD_CLASS(self):
            # New in py3
            self.push(__build_class__)

        def byte_STORE_LOCALS(self):
            self.frame.f_locals = self.pop()

    if 0:   # Not in py2.7
        def byte_SET_LINENO(self, lineno):
            self.frame.f_lineno = lineno<|MERGE_RESOLUTION|>--- conflicted
+++ resolved
@@ -203,7 +203,7 @@
         if arguments:
             op += " %r" % (arguments[0],)
         indent = "    "*(len(self.frames)-1)
-        stack_rep = repper(self.stack)
+        stack_rep = repper(self.frame.stack)
         block_stack_rep = repper(self.frame.block_stack)
 
         log.info("  %sdata: %s" % (indent, stack_rep))
@@ -309,20 +309,7 @@
         while True:
             byteName, arguments, opoffset = self.parse_byte_and_args()
             if log.isEnabledFor(logging.INFO):
-<<<<<<< HEAD
                 self.log(byteName, arguments, opoffset)
-=======
-                op = "%d: %s" % (opoffset, byteName)
-                if arguments:
-                    op += " %r" % (arguments[0],)
-                indent = "    "*(len(self.frames)-1)
-                stack_rep = repper(self.frame.stack)
-                block_stack_rep = repper(self.frame.block_stack)
-
-                log.info("  %sdata: %s" % (indent, stack_rep))
-                log.info("  %sblks: %s" % (indent, block_stack_rep))
-                log.info("%s%s" % (indent, op))
->>>>>>> 056d6bf7
 
             # When unwinding the block stack, we need to keep track of why we
             # are doing it.
