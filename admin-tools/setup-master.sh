--- conflicted
+++ resolved
@@ -1,10 +1,5 @@
 #!/bin/bash
 # Check out master branch and dependent development master branches
-<<<<<<< HEAD
-PYTHON_VERSION=3.8.18
-
-=======
->>>>>>> 4829eab1
 bs=${BASH_SOURCE[0]}
 if [[ $0 == $bs ]] ; then
     echo "This script should be *sourced* rather than run directly through bash"
