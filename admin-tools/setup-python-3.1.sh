#!/bin/bash
PYTHON_VERSION=3.2.6
pyenv local $PYTHON_VERSION

owd=$(pwd)
bs=${BASH_SOURCE[0]}
if [[ $0 == $bs ]] ; then
    echo "This script should be *sourced* rather than run directly through bash"
    exit 1
fi
mydir=$(dirname $bs)
fulldir=$(readlink -f $mydir)
cd $fulldir/..
<<<<<<< HEAD
(cd ../python-xdis && . ./admin-tools/setup-python-3.1 && git pull)
=======
(cd ../python-xdis/admin-toos/setup-python-3.1 && git pull)
>>>>>>> python-3.3
git checkout python-3.1-to-3.2
cd $owd
rm -v */.python-version >/dev/null 2>&1 || true<|MERGE_RESOLUTION|>--- conflicted
+++ resolved
@@ -11,11 +11,7 @@
 mydir=$(dirname $bs)
 fulldir=$(readlink -f $mydir)
 cd $fulldir/..
-<<<<<<< HEAD
 (cd ../python-xdis && . ./admin-tools/setup-python-3.1 && git pull)
-=======
-(cd ../python-xdis/admin-toos/setup-python-3.1 && git pull)
->>>>>>> python-3.3
 git checkout python-3.1-to-3.2
 cd $owd
 rm -v */.python-version >/dev/null 2>&1 || true