# -*- shell-script -*-
# Sets PYVERSIONS to be pyenv versions that
# we can use in the master branch.
export PYVERSIONS='3.3.7 3.4.10 3.5.10'
if [[ $0 == ${BASH_SOURCE[0]} ]] ; then
    typeset -p PYVERSIONS
    echo "Note: this script should be *sourced* rather than run directly through bash"
    exit 1
<<<<<<< HEAD
fi
=======
fi
export PYVERSIONS='3.5.10 3.3.7 3.4.10 pypy3.5-7.0.0'
>>>>>>> 96739035
<|MERGE_RESOLUTION|>--- conflicted
+++ resolved
@@ -1,14 +1,4 @@
 # -*- shell-script -*-
 # Sets PYVERSIONS to be pyenv versions that
 # we can use in the master branch.
-export PYVERSIONS='3.3.7 3.4.10 3.5.10'
-if [[ $0 == ${BASH_SOURCE[0]} ]] ; then
-    typeset -p PYVERSIONS
-    echo "Note: this script should be *sourced* rather than run directly through bash"
-    exit 1
-<<<<<<< HEAD
-fi
-=======
-fi
-export PYVERSIONS='3.5.10 3.3.7 3.4.10 pypy3.5-7.0.0'
->>>>>>> 96739035
+export PYVERSIONS='3.5.10 3.3.7 3.4.10 pypy3.5-7.0.0'