"""Execute files of Python code."""

import mimetypes
import os
import os.path as osp
import sys
import tokenize
<<<<<<< HEAD
from xdis.version_info import (
    IS_PYPY,
    PYTHON_VERSION_TRIPLE,
    version_tuple_to_str,
)
from xdis import load_module
=======

# To silence the "import imp" DeprecationWarning below
import warnings
from typing import Optional

from xdis import load_module
from xdis.version_info import IS_PYPY, PYTHON_VERSION_TRIPLE, version_tuple_to_str
>>>>>>> cfc12aa7

from xpython.vm import format_instruction, PyVM, PyVMUncaughtException
from xpython.stdlib.builtins import make_compatible_builtins
<<<<<<< HEAD
=======
from xpython.version_info import SUPPORTED_BYTECODE, SUPPORTED_PYPY, SUPPORTED_PYTHON
from xpython.vm import PyVM, PyVMUncaughtException, format_instruction
>>>>>>> cfc12aa7
from xpython.vmtrace import PyVMTraced
from xpython.version_info import SUPPORTED_PYTHON, SUPPORTED_BYTECODE, SUPPORTED_PYPY

# To silence the "import imp" DeprecationWarning below
import warnings

warnings.filterwarnings("ignore")
import imp

# This code is ripped off from coverage.py.  Define things it expects.
try:
    open_source = tokenize.open  # pylint: disable=E1101
except Exception:

    def open_source(fname):
        """Open a source file the best way."""
        return open(fname, "rU")


class CannotCompileError(Exception):
    """For raising errors when we have a Compile error."""

    pass


class WrongBytecodeError(Exception):
    """For raising errors when we have the wrong bytecode."""

    pass


class NoSourceError(Exception):
    """For raising errors when we can't find source code."""

    pass


def source_is_older(source_path, bytecode_path):
    """
    Check that the modification time on `source_path` is before the modification.
    """
    try:
        return os.stat(source_path).st_mtime > os.stat(bytecode_path).st_mtime
    except FileNotFoundError:
        return None


def exec_code_object(
    code,
    env,
    python_version=PYTHON_VERSION_TRIPLE,
    is_pypy=IS_PYPY,
    callback=None,
    format_instruction=format_instruction,
):
    if callback:
        vm = PyVMTraced(
            callback,
            python_version,
            is_pypy,
            format_instruction_func=format_instruction,
        )
        try:
            vm.run_code(code, f_globals=env)
        except PyVMUncaughtException:
            vm.last_exception = event_arg = (
                vm.last_exception[0],
                vm.last_exception[1],
                vm.last_traceback,
            )
            callback("fatal", 0, "fatalOpcode", 0, -1, event_arg, [], vm)
    else:
        if python_version != PYTHON_VERSION_TRIPLE[:2]:
            make_compatible_builtins(BUILTINS.__dict__, python_version)
        vm = PyVM(python_version, is_pypy, format_instruction_func=format_instruction)
        try:
            vm.run_code(code, f_globals=env)
        except PyVMUncaughtException:
            pass


def get_supported_versions(is_pypy, is_bytecode):
    if is_bytecode:
        supported_versions = SUPPORTED_BYTECODE
        mess = "Python 2.4 .. 2.7, 3.2 .. 3.10"
    else:
        supported_versions = SUPPORTED_PYPY if IS_PYPY else SUPPORTED_PYTHON
        mess = "PYPY 2.7, 3.2, 3.5 and 3.6" if is_pypy else "CPython 2.7, 3.2 .. 3.10"
    return supported_versions, mess


# from coverage.py:

try:
    # In Py 2.x, the builtins were in __builtin__
    BUILTINS = sys.modules["__builtin__"]
except KeyError:
    # In Py 3.x, they're in builtins
    BUILTINS = sys.modules["builtins"]


def rsplit1(s, sep):
    """The same as s.rsplit(sep, 1), but works in 2.3"""
    parts = s.split(sep)
    return sep.join(parts[:-1]), parts[-1]


def run_python_module(modulename, args):
    """Run a python module, as though with ``python -m name args...``.

    `modulename` is the name of the module, possibly a dot-separated name.
    `args` is the argument array to present as sys.argv, including the first
    element naming the module being executed.

    """
    openfile = None
    glo, loc = globals(), locals()
    try:
        try:
            # Search for the module - inside its parent package, if any - using
            # standard import mechanics.
            if "." in modulename:
                packagename, name = rsplit1(modulename, ".")
                package = __import__(packagename, glo, loc, ["__path__"])
                searchpath = package.__path__
            else:
                packagename, name = None, modulename
                searchpath = None  # "top-level search" in imp.find_module()
            openfile, pathname, _ = imp.find_module(name, searchpath)

            # Complain if this is a magic non-file module.
            if openfile is None and pathname is None:
                raise NoSourceError(f"module does not live in a file: {modulename!r}")

            # If `modulename` is actually a package, not a mere module, then we
            # pretend to be Python 2.7 and try running its __main__.py script.
            if openfile is None:
                packagename = modulename
                name = "__main__"
                package = __import__(packagename, glo, loc, ["__path__"])
                searchpath = package.__path__
                openfile, pathname, _ = imp.find_module(name, searchpath)
        except ImportError:
            _, err, _ = sys.exc_info()
            raise NoSourceError(str(err))
    finally:
        if openfile:
            openfile.close()

    # Finally, hand the file off to run_python_file for execution.
    args[0] = pathname
    run_python_file(pathname, args, package=packagename)


def run_python_file(
    filename, args, package=None, callback=None, format_instruction=format_instruction
):
    """Run a python file as if it were the main program on the command line.

    `filename` is the path to the file to execute, it need not be a .py file.
    `args` is the argument array to present as sys.argv, including the first
    element naming the file being executed.  `package` is the name of the
    enclosing package, if any.

    If `callback` is not None, it is a function which is called back as the
    execution progresses. This can be used for example in a debugger, or
    for custom tracing or statistics gathering.
    """
    # Create a module to serve as __main__
    old_main_mod = sys.modules["__main__"]
    main_mod = imp.new_module("__main__")
    sys.modules["__main__"] = main_mod
    main_mod.__file__ = filename
    if package:
        main_mod.__package__ = package
    main_mod.__builtins__ = BUILTINS

    # set sys.argv and the first path element properly.
    old_argv = sys.argv
    old_path0 = sys.path[0]

    # note: the type of args is na tuple; we want type(sys.argv) == list
    sys.argv = [filename] + list(args)

    if package:
        sys.path[0] = ""
    else:
        sys.path[0] = osp.abspath(osp.dirname(filename))

    is_pypy = IS_PYPY
    try:
        # Open the source or bytecode file.
        try:
            mime = mimetypes.guess_type(filename)
            if mime == ("application/x-python-code", None):
                (
                    python_version,
                    timestamp,
                    magic_int,
                    code,
                    is_pypy,
                    source_size,
                    sip_hash,
                ) = load_module(filename)
                supported_versions, mess = get_supported_versions(
                    is_pypy, is_bytecode=True
                )
                if python_version[:2] not in supported_versions:
                    raise WrongBytecodeError(
                        "We only support byte code for %s: %r is %s bytecode"
                        % (mess, filename, version_tuple_to_str(python_version))
                    )
                main_mod.__file__ = code.co_filename
                make_compatible_builtins(main_mod.__builtins__.__dict__, python_version)

                if source_is_older(code.co_filename, filename):
                    print(
<<<<<<< HEAD
                        "Warning: source file %s is newer than bytecode %s"
                        % (code.co_filename, filename)
=======
                        (
                            f"Warning: source file {code.co_filename} is newer "
                            f"than bytecode {filename}"
                        )
>>>>>>> cfc12aa7
                    )
                    # Hack to update test code. Remove when we have a standalone program to fix.
                    # os.system("/bin/bash ./add-single-test.sh %s" % code.co_filename)
                    pass

            else:
                source_file = open_source(filename)
                try:
                    source = source_file.read()
                finally:
                    source_file.close()

                supported_versions, mess = get_supported_versions(
                    IS_PYPY, is_bytecode=False
                )
                if PYTHON_VERSION_TRIPLE[:2] not in supported_versions:
                    raise CannotCompileError(
                        "We need %s to compile source code; you are running Python %s"
                        % (mess, version_tuple_to_str())
                    )

                # We have the source.  `compile` still needs the last line to be clean,
                # so make sure it is, then compile a code object from it.
                if not source or source[-1] != "\n":
                    source += "\n"
                code = compile(source, filename, "exec")
                python_version = PYTHON_VERSION_TRIPLE

        except (IOError, ImportError):
            raise NoSourceError(f"No file to run: {filename!r}")

        # Execute the source file.
        exec_code_object(
            code,
            main_mod.__dict__,
            python_version,
            is_pypy,
            callback,
            format_instruction=format_instruction,
        )

    finally:
        # Restore the old __main__
        sys.modules["__main__"] = old_main_mod

        # Restore the old argv and path
        sys.argv = old_argv
        sys.path[0] = old_path0


def run_python_string(
    source, args, package=None, callback=None, format_instruction=format_instruction
):
    """Run a python string as if it were the main program on the command line."""
    # Create a module to serve as __main__
    old_main_mod = sys.modules["__main__"]
    main_mod = imp.new_module("__main__")
    sys.modules["__main__"] = main_mod
    fake_path = main_mod.__file__ = f"<string {source[:20]}>"
    if package:
        main_mod.__package__ = package
    main_mod.__builtins__ = BUILTINS

    # Set sys.argv and the first path element properly.
    old_path0 = sys.path[0]
    sys.argv = [fake_path] + list(args)

    try:
        supported_versions, mess = get_supported_versions(IS_PYPY, is_bytecode=False)
        if PYTHON_VERSION_TRIPLE[:2] not in supported_versions:
            raise CannotCompileError(
                "We need %s to compile source code; you are running %s"
                % (mess, version_tuple_to_str())
            )

        # `compile` still needs the last line to be clean,
        # so make sure it is, then compile a code object from it.
        if not source or source[-1] != "\n":
            source += "\n"
        code = compile(source, fake_path, "exec")
        python_version = PYTHON_VERSION_TRIPLE

        # Execute the source string.
        exec_code_object(
            code,
            main_mod.__dict__,
            python_version,
            IS_PYPY,
            callback,
            format_instruction=format_instruction,
        )

    finally:
        # Restore the old __main__
        sys.modules["__main__"] = old_main_mod

        # Restore the old argv and path
        sys.path[0] = old_path0


if __name__ == "__main__":
    if len(sys.argv) < 2:
        print("usage: execfile.py <filename> args")
        sys.exit(1)
    run_python_file(sys.argv[1], sys.argv[2:])<|MERGE_RESOLUTION|>--- conflicted
+++ resolved
@@ -5,30 +5,15 @@
 import os.path as osp
 import sys
 import tokenize
-<<<<<<< HEAD
 from xdis.version_info import (
     IS_PYPY,
     PYTHON_VERSION_TRIPLE,
     version_tuple_to_str,
 )
 from xdis import load_module
-=======
-
-# To silence the "import imp" DeprecationWarning below
-import warnings
-from typing import Optional
-
-from xdis import load_module
-from xdis.version_info import IS_PYPY, PYTHON_VERSION_TRIPLE, version_tuple_to_str
->>>>>>> cfc12aa7
 
 from xpython.vm import format_instruction, PyVM, PyVMUncaughtException
 from xpython.stdlib.builtins import make_compatible_builtins
-<<<<<<< HEAD
-=======
-from xpython.version_info import SUPPORTED_BYTECODE, SUPPORTED_PYPY, SUPPORTED_PYTHON
-from xpython.vm import PyVM, PyVMUncaughtException, format_instruction
->>>>>>> cfc12aa7
 from xpython.vmtrace import PyVMTraced
 from xpython.version_info import SUPPORTED_PYTHON, SUPPORTED_BYTECODE, SUPPORTED_PYPY
 
@@ -246,15 +231,8 @@
 
                 if source_is_older(code.co_filename, filename):
                     print(
-<<<<<<< HEAD
                         "Warning: source file %s is newer than bytecode %s"
                         % (code.co_filename, filename)
-=======
-                        (
-                            f"Warning: source file {code.co_filename} is newer "
-                            f"than bytecode {filename}"
-                        )
->>>>>>> cfc12aa7
                     )
                     # Hack to update test code. Remove when we have a standalone program to fix.
                     # os.system("/bin/bash ./add-single-test.sh %s" % code.co_filename)
