"""
A place to implement built-in functions.

We use the bytecode for these when doing cross-version interpreting
"""

<<<<<<< HEAD
from xpython.pyobj import Function, Cell, make_cell
from xdis import codeType2Portable, PYTHON_VERSION_TRIPLE, IS_PYPY
=======
from typing import Any

from xdis import IS_PYPY, PYTHON_VERSION_TRIPLE, codeType2Portable

from xpython.pyobj import Cell, Function, make_cell
>>>>>>> 2561f602


def func_code(func):
    if hasattr(func, "func_code"):
        return func.func_code
    else:
        assert hasattr(func, "__code__"), "%s should be a function type; is %s" % (
            func,
            type(func),
        )
        return func.__code__


# This code was originally written by Darius Bacon,
# but follows code from PEP 3115 listed below.
# Rocky Bernstein did the xdis adaptions and
# added a couple of bug fixes.


def build_class(opc, func, name, *bases, **kwds):
    """
    Like built-in __build_class__() in bltinmodule.c, but running in the
    byterun VM.

    See also: PEP 3115: https://www.python.org/dev/peps/pep-3115/ and
    https://mail.python.org/pipermail/python-3000/2007-March/006338.html
    """

    # Parameter checking...
    if not (isinstance(func, Function)):
        raise TypeError("func must be a PyVM function")
    if not isinstance(name, str):
        raise TypeError("name is not a string")

    metaclass = kwds.pop("metaclass", None)

    if metaclass is None:
        metaclass = type(bases[0]) if bases else type
    if isinstance(metaclass, type):
        metaclass = calculate_metaclass(metaclass, bases)

    if hasattr(metaclass, "__prepare__"):
        prepare = metaclass.__prepare__
        namespace = prepare(name, bases, **kwds)
    else:
        namespace = {}

    python_implementation = "PyPy" if IS_PYPY else "CPython"

    if not (
        opc.version_tuple == PYTHON_VERSION_TRIPLE[:2]
        and python_implementation == opc.python_implementation
    ):
        # convert code to xdis's portable code type.
        class_body_code = codeType2Portable(func_code(func))
    else:
        class_body_code = func.func_code

    # Execute the body of func. This is the step that would go wrong if
    # we tried to use the built-in __build_class__, because __build_class__
    # does not call func, it magically executes its body directly, as we
    # do here (except we invoke our PyVM instead of CPython's).
    #
    # This behavior when interpreting bytecode that isn't the same as
    # the bytecode using in the running Python can cause a SEGV, specifically
    # between Python 3.5 running 3.4 or earlier.
    frame = func._vm.make_frame(
        code=class_body_code,
        f_globals=func.func_globals,
        f_locals=namespace,
        closure=func.__closure__,
    )

    # rocky: cell is the return value of a function where?
    cell = func._vm.eval_frame(frame)

    # Add any class variables that may have been added in running class_body_code.
    # See test_attribute_access.py for a simple example that needs the update below.
    namespace.update(frame.f_locals)

    # If metaclass is builtin "type", it can't deal with a xpython.pyobj.Cell object
    # but needs a builtin cell object. make_cell() can do this.
    if "__classcell__" in namespace and metaclass == type:
        namespace["__classcell__"] = make_cell(namespace["__classcell__"].get())

    try:
        cls = metaclass(name, bases, namespace)
    except TypeError:
        # For mysterious reasons the above can raise a:
        #  __init__() takes *n* positional arguments but *n+1* were given.
        # In particular for:
        #     class G(Generic[T]):
        #        pass
        import types

        cls = types.new_class(name, bases, kwds, exec_body=lambda ns: namespace)
        pass

    if isinstance(cell, Cell):
        cell.set(cls)
    return cls


# FIXME: change to return a true Proxy object.
<<<<<<< HEAD
def builtin_super(self, typ=None, obj = None):
=======
def builtin_super(self: Any, typ=None, obj=None):
>>>>>>> 2561f602
    """
    super() but first argument is filled in via interpreter
    """
    cells = self.cells
    if hasattr(cells, "__class__"):
        cell = cells["__class__"]
    elif hasattr(cells, "__classcell__"):
        cell = cells["__classcell__"]

    start_class = cell.get()
    return WrappedSuperClass(start_class, typ, obj)

    return None


class WrappedSuperClass(object):
    """
    builtin "super" object return type. This is a
    proxy object that delegates method calls to a parent or sibling class of ``type``.
    See https://docs.python.org/3.7/library/functions.html#super
    """
<<<<<<< HEAD
    def __init__(self, start_class, typ, obj):
=======
>>>>>>> 2561f602

    def __init__(self, start_class, typ, obj: Any):
        if obj is not None:
            assert isinstance(obj, typ)

        self.type_given = typ is not None
        if self.type_given:
            start_class = typ
        self.start_class = start_class
        self.superclass = start_class.__mro__[1]
        self.__orig_init__ = self.superclass.__init__
        self.__init__ = self.init
        self.object = obj
        self.type = typ

    def __repr__(self):
        if self.type_given is not None and self.object is None:
            obj_str = "NULL"
        elif self.object is not None:
            obj_str = "<%s object>" % self.object.__class__.__name_
        else:
            obj_str = repr(self.type)
<<<<<<< HEAD
        return "<super: %s, %s>" % (self.start_class, obj_str)
=======
        return f"<super: <class '{self.start_class.__name__}'>, {obj_str}>"
>>>>>>> 2561f602

    def init(self, *args, **kwargs):
        return self.__orig_init__(self, *args, **kwargs)


# From Pypy 3.6
# def find_metaclass(bases, namespace, globals, builtin):
#     if '__metaclass__' in namespace:
#         return namespace['__metaclass__']
#     elif len(bases) > 0:
#         base = bases[0]
#         if hasattr(base, '__class__'):
#             return base.__class__
#         else:
#             return type(base)
#     elif '__metaclass__' in globals:
#         return globals['__metaclass__']
#     else:
#         try:
#             return builtin.__metaclass__
#         except AttributeError:
#             return type


def calculate_metaclass(metaclass, bases):
    "Determine the most derived metatype."
    winner = metaclass
    for base in bases:
        t = type(base)
        if issubclass(t, winner):
            winner = t
        elif not issubclass(winner, t):
            raise TypeError("metaclass conflict", winner, t)
    return winner<|MERGE_RESOLUTION|>--- conflicted
+++ resolved
@@ -4,16 +4,8 @@
 We use the bytecode for these when doing cross-version interpreting
 """
 
-<<<<<<< HEAD
 from xpython.pyobj import Function, Cell, make_cell
 from xdis import codeType2Portable, PYTHON_VERSION_TRIPLE, IS_PYPY
-=======
-from typing import Any
-
-from xdis import IS_PYPY, PYTHON_VERSION_TRIPLE, codeType2Portable
-
-from xpython.pyobj import Cell, Function, make_cell
->>>>>>> 2561f602
 
 
 def func_code(func):
@@ -118,11 +110,7 @@
 
 
 # FIXME: change to return a true Proxy object.
-<<<<<<< HEAD
 def builtin_super(self, typ=None, obj = None):
-=======
-def builtin_super(self: Any, typ=None, obj=None):
->>>>>>> 2561f602
     """
     super() but first argument is filled in via interpreter
     """
@@ -144,12 +132,7 @@
     proxy object that delegates method calls to a parent or sibling class of ``type``.
     See https://docs.python.org/3.7/library/functions.html#super
     """
-<<<<<<< HEAD
     def __init__(self, start_class, typ, obj):
-=======
->>>>>>> 2561f602
-
-    def __init__(self, start_class, typ, obj: Any):
         if obj is not None:
             assert isinstance(obj, typ)
 
@@ -170,11 +153,7 @@
             obj_str = "<%s object>" % self.object.__class__.__name_
         else:
             obj_str = repr(self.type)
-<<<<<<< HEAD
         return "<super: %s, %s>" % (self.start_class, obj_str)
-=======
-        return f"<super: <class '{self.start_class.__name__}'>, {obj_str}>"
->>>>>>> 2561f602
 
     def init(self, *args, **kwargs):
         return self.__orig_init__(self, *args, **kwargs)
