--- conflicted
+++ resolved
@@ -19,13 +19,6 @@
     class _AsyncGeneratorWrapper:
         pass
 
-
-<<<<<<< HEAD
-import six
-=======
-import xpython.stdlib.inspect2 as inspect2
-import xpython.stdlib.inspect3 as inspect3
->>>>>>> cfc774d7
 
 import xpython.stdlib.inspect2 as inspect2
 import xpython.stdlib.inspect3 as inspect3
@@ -235,14 +228,9 @@
     def __repr__(self):  # pragma: no cover
         if hasattr(self, "func_name"):
             return "<Function %s at 0x%08x>" % (self.func_name, id(self))
-<<<<<<< HEAD
         elif hasattr (self, "_func"):
             return str(self._func)
         return "<Function at 0x%08x>" % (id(self))
-=======
-        elif hasattr(self, "_func"):
-            return str(self._func)
->>>>>>> cfc774d7
 
     def __get__(self, instance, owner):
         if instance is not None:
