--- conflicted
+++ resolved
@@ -100,11 +100,7 @@
                 self.opc.loc = self.opc.l
         def_op(self.opc.loc, "BRKPT", BREAKPOINT_OP, 0, 0)
 
-<<<<<<< HEAD
     def add_breakpoint(self, frame, offset):
-=======
-    def add_breakpoint(self, frame: Frame, offset: int):
->>>>>>> cfc774d7
         """
         Adds a breakpoint at `offset` of `frame`. This is done by modifying the
         bytecode opcode at the given offset by replacing it with a pseudo-op BRKPT
@@ -122,11 +118,7 @@
         code.co_code = bytes(bytecode)
         frame.f_code = code
 
-<<<<<<< HEAD
     def remove_breakpoint(self, frame, offset):
-=======
-    def remove_breakpoint(self, frame: Frame, offset: int):
->>>>>>> cfc774d7
         """
         Removes a breakpoint at `offset` of `frame`. This is done by restoring the
         opcode that was previously smashed using `add_breakpoint()`
