--- conflicted
+++ resolved
@@ -72,12 +72,9 @@
             # annotate count includes +1 for the above names
             annotate_objects = self.vm.popn(annotate_count - 1)
             n = len(annotate_objects)
-<<<<<<< HEAD
-=======
             # We can annotate a function return value, but
             # that does is not a parameter object and not
             # listed in annotate_objects
->>>>>>> 1f8167c3
             if annotate_names[-1] == "return":
                 assert n == len(annotate_names) - 1
             else:
