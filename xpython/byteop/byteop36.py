# Copyright (C) 2021, 2023 Rocky Bernstein
# This program comes with ABSOLUTELY NO WARRANTY.
# This is free software, and you are welcome to redistribute it
# under certain conditions.
# See the documentation for the full license.
"""Bytecode Interpreter operations for Python 3.6
"""
import inspect

from xdis.version_info import PYTHON_VERSION_TRIPLE

from xpython.byteop.byteop24 import ByteOp24, Version_info
from xpython.byteop.byteop35 import ByteOp35
from xpython.pyobj import Function

# Gone in 3.6
del ByteOp24.MAKE_CLOSURE
del ByteOp24.CALL_FUNCTION_VAR

# Even though Python 3.6 loses CALL_FUNCTION_VAR_KW, PyPy retains this for 3.6.
# However, it is gone in 3.7. So we will keep this around for one more version than
# would be needed if we were doing strictly CPython 3.6
# del ByteOp24.CALL_FUNCTION_VAR_KW

# Note the order is important. The TOS is listed *last*.
MAKE_FUNCTION_SLOT_NAMES = ("closure", "annotations", "kwdefaults", "defaults")
MAKE_FUNCTION_SLOTS = len(MAKE_FUNCTION_SLOT_NAMES)


def identity(x):
    return x


FSTRING_CONVERSION_MAP = {0: identity, 1: str, 2: repr}

if PYTHON_VERSION_TRIPLE >= (3, 0):
    FSTRING_CONVERSION_MAP[3] = ascii

# Code with these co_names have an implicit .0 in them
COMPREHENSION_FN_NAMES = frozenset(
    ("<setcomp>", "<dictcomp>", "<genexpr>", "<listcomp>")
)


<<<<<<< HEAD
def fmt_call_function(vm, argc, repr=repr):
=======
def fmt_call_function(vm, argc: int, repr_fn=repr) -> str:
>>>>>>> cfc12aa7
    """
    returns the name of the function from the code object in the stack
    """
    name_default, pos_args = divmod(argc, 256)
    TOS = vm.peek(pos_args + 1)
    # FIXME: give info on pos_args. Right now this is okay only for pos_args == 0
    for attr in ("co_name", "func_name", "__name__"):
        if hasattr(TOS, attr):
            return f" ({getattr(TOS, attr)})"

    # Nothing found.
    return ""


def fmt_call_function_kw(vm, argc, repr=repr):
    """
    returns the name of the function from the code object in the stack
    """
    namedargs_tup = vm.top()
    func = vm.peek(argc + 2)
    return f" (keyword: {namedargs_tup}, function: {func})"


class ByteOp36(ByteOp35):
    def __init__(self, vm):
        super(ByteOp36, self).__init__(vm)
        self.stack_fmt["CALL_FUNCTION"] = fmt_call_function
        self.stack_fmt["CALL_FUNCTION_KW"] = fmt_call_function_kw

        # Fake up version information
        self.hexversion = 0x3060BF0
        self.version = "3.6.14 (default, Oct 27 1955, 00:00:00)\n[x-python]"
        self.version_info = Version_info(3, 6, 14, "final", 0)

    def call_function_kw(self, argc):
        namedargs = {}
        namedargs_tup = self.vm.pop()
        for name in reversed(namedargs_tup):
            namedargs[name] = self.vm.pop()

        lenPos = argc - len(namedargs_tup)
        posargs = self.vm.popn(lenPos)
        func = self.vm.pop()
        self.call_function_with_args_resolved(func, posargs, namedargs)

    ##############################################################################
    # Order of function here is the same as in:
    # https://docs.python.org/3.6/library/dis.htmls#python-bytecode-instructions
    #
    # A note about parameter names. Generally they are the same as
    # what is described above, however there are some slight changes:
    #
    # * when a parameter name is `namei` (an int), it appears as
    #   `name` (a str) below because the lookup on co_names[namei] has
    #   already been performed in parse_byte_and_args().
    ##############################################################################

    # Changed in 3.6

    def BUILD_MAP_UNPACK_WITH_CALL(self, oparg):
        """
        This is similar to BUILD_MAP_UNPACK, but is used for f(**x, **y,
        **z) call syntax. The lowest byte of oparg is the count of
        mappings, the relative position of the corresponding callable
        f is encoded in the second byte of oparg.
        """
        count = oparg
        fn_pos = 0

        elts = self.vm.popn(count)
        if elts:
            kwargs = {k: v for m in elts for k, v in m.items()}
        else:
            kwargs = None

        posargs = self.vm.pop()
        func = self.vm.pop(fn_pos)

        # Put everything in the right order for CALL_FUNCTION_EX
        self.vm.push(func)
        self.vm.push(posargs)
        if kwargs:
            self.vm.push(kwargs)

    def CALL_FUNCTION_KW(self, argc):
        """
        Calls a callable object with positional (if any) and keyword
        arguments.

        argc indicates the total number of positional and
        keyword arguments. The top element on the stack contains a tuple
        of keyword argument names. Below that are keyword arguments in
        the order corresponding to the tuple. Below that are positional
        arguments, with the right-most parameter on top. Below the
        arguments is a callable object to call. CALL_FUNCTION_KW pops
        all arguments and the callable object off the stack, calls the
        callable object with those arguments, and pushes the return
        value returned by the callable object.

        Changed in version 3.6: Keyword arguments are packed in a tuple
        instead of a dictionary, argc indicates the total number of
        arguments.
        """
        return self.call_function_kw(argc)

    def MAKE_FUNCTION(self, argc):
        """
        Pushes a new function object on the stack. From bottom to top,
        the consumed stack must consist of values if the argument
        carries a specified flag value

        * 0x01 a tuple of default values for positional-only and positional-or-keyword
               parameters in positional order
        * 0x02 a dictionary of the default values for the keyword-only parameters
               the key is the parameter name and the value is the default value
        * 0x04 an annotation dictionary
        * 0x08 a tuple containing cells for free variables, making a closure
          the code associated with the function (at TOS1)
        * the qualified name of the function (at TOS)
        """
        qualname = self.vm.pop()
        name = qualname.split(".")[-1]
        code = self.vm.pop()

        slot = {
            "defaults": tuple(),
            "kwdefaults": {},
            "annotations": {},
            "closure": tuple(),
        }
        assert 0 <= argc < (1 << MAKE_FUNCTION_SLOTS)
        have_param = list(
            reversed([True if 1 << i & argc else False for i in range(4)])
        )
        for i in range(MAKE_FUNCTION_SLOTS):
            if have_param[i]:
                slot[MAKE_FUNCTION_SLOT_NAMES[i]] = self.vm.pop()

        # FIXME: DRY with code in byteop3{2,4}.py

        globs = self.vm.frame.f_globals

        if (
            not inspect.iscode(code)
            and hasattr(code, "to_native")
            and self.version_info[:2] == PYTHON_VERSION_TRIPLE[:2]
        ):
            code = code.to_native()

        fn_vm = Function(
            name=name,
            code=code,
            globs=globs,
            argdefs=slot["defaults"],
            closure=slot["closure"],
            vm=self.vm,
            kwdefaults=slot["kwdefaults"],
            annotations=slot["annotations"],
            qualname=qualname,
        )

        if argc == 0 and code.co_name in COMPREHENSION_FN_NAMES:
            fn_vm.has_dot_zero = True

        if fn_vm._func:
            self.vm.fn2native[fn_vm] = fn_vm._func

        self.vm.push(fn_vm)

    # New in 3.6...

    # ... and this one is gone in 3.8
    def STORE_ANNOTATION(self, name):
        """
        Stores TOS as locals()['__annotations__'][co_names[namei]] = TOS.
        """
        self.vm.frame.f_locals["__annotations__"][name] = self.vm.pop()

    def SETUP_ASYNC_WITH(self):
        """Creates a new frame object."""
        raise self.vm.PyVMError("SETUP_ASYNC_WITH not implemented yet")

    def FORMAT_VALUE(self, flags):
        """Used for implementing formatted literal strings (f-strings). Pops
        an optional fmt_spec from the stack, then a required value. flags is
        interpreted as follows:

        * (flags & 0x03) == 0x00: value is formatted as-is.
        * (flags & 0x03) == 0x01: call str() on value before formatting it.
        * (flags & 0x03) == 0x02: call repr() on value before formatting it.
        * (flags & 0x03) == 0x03: call ascii() on value before formatting it.
        * (flags & 0x04) == 0x04: pop fmt_spec from the stack and use it, else use an
           empty fmt_spec.

        Formatting is performed using PyObject_Format(). The result is
        pushed on the stack.
        """
        assert isinstance(flags, int)
        if flags & 0x04 == 0x04:
            format_spec = self.vm.pop()
        else:
            format_spec = ""

        value = self.vm.pop()
        attr_flags = flags & 0x03
        if attr_flags:
            value = FSTRING_CONVERSION_MAP.get(attr_flags, identity)(value)

        result = format(value, format_spec)
        self.vm.push(result)

    def BUILD_CONST_KEY_MAP(self, count):
        """
        The version of BUILD_MAP specialized for constant keys. count
        values are consumed from the stack. The top element on the
        stack contains a tuple of keys.
        """
        keys = self.vm.pop()
        values = self.vm.popn(count)
        kvs = dict(zip(keys, values))
        self.vm.push(kvs)

    def CALL_FUNCTION_EX(self, flags):
        """
        Calls a callable object with variable set of positional and
        keyword arguments. If the lowest bit of flags is set, the top
        of the stack contains a mapping object containing additional
        keyword arguments. Below that is an iterable object containing
        positional arguments and a callable object to
        call. BUILD_MAP_UNPACK_WITH_CALL and
        BUILD_TUPLE_UNPACK_WITH_CALL can be used for merging multiple
        mapping objects and iterables containing arguments. Before the
        callable is called, the mapping object and iterable object are
        each  unpacked  and their contents passed in as keyword and
        positional arguments respectively. CALL_FUNCTION_EX pops all
        arguments and the callable object off the stack, calls the
        callable object with those arguments, and pushes the return
        value returned by the callable object.
        """
        assert isinstance(flags, int)
        namedargs = self.vm.pop() if flags & 1 else {}
        posargs = self.vm.pop()
        func = self.vm.pop()
        self.call_function_with_args_resolved(func, posargs, namedargs)

    def SETUP_ANNOTATIONS(self):
        """
        Checks whether __annotations__ is defined in locals(), if not it
        is set up to an empty dict. This opcode is only emitted if a
        class or module body contains variable annotations
        statically.
        """
        if "__annotations__" not in self.vm.frame.f_locals:
            self.vm.frame.f_locals["__annotations__"] = {}

    def BUILD_STRING(self, count):
        """
        The version of BUILD_MAP specialized for constant keys. count
        values are consumed from the stack. The top element on the
        stack contains a tuple of keys.
        """
        assert isinstance(count, int) and count >= 0
        values = self.vm.popn(count)
        self.vm.push("".join(values))

    def BUILD_TUPLE_UNPACK_WITH_CALL(self, count):
        """
        This is similar to BUILD_TUPLE_UNPACK, but is used for f(*x, *y,*z)
        call syntax. The stack item at position count + 1 should be the
        corresponding callable f.
        """
        assert isinstance(count, int) and count >= 0
        parameter_tuples = self.vm.popn(count)
        parameters = [
            parameter for sublist in parameter_tuples for parameter in sublist
        ]
        self.vm.push(parameters)<|MERGE_RESOLUTION|>--- conflicted
+++ resolved
@@ -1,4 +1,4 @@
-# Copyright (C) 2021, 2023 Rocky Bernstein
+# Copyright (C) 2021, 2023, 2024 Rocky Bernstein
 # This program comes with ABSOLUTELY NO WARRANTY.
 # This is free software, and you are welcome to redistribute it
 # under certain conditions.
@@ -42,11 +42,7 @@
 )
 
 
-<<<<<<< HEAD
 def fmt_call_function(vm, argc, repr=repr):
-=======
-def fmt_call_function(vm, argc: int, repr_fn=repr) -> str:
->>>>>>> cfc12aa7
     """
     returns the name of the function from the code object in the stack
     """
