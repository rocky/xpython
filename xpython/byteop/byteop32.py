# -*- coding: utf-8 -*-
"""Byte Interpreter operations for Python 3.2
"""

import inspect

from xpython.byteop.byteop import parse_fn_counts_30_35
from xpython.byteop.byteop24 import ByteOp24, Version_info
from xpython.byteop.byteop27 import ByteOp27
from xpython.pyobj import Function

# FIXME: investigate does "del" remove an attribute here?
# have an effect on what another module sees as ByteOp27's attributes?

# Gone since 3.0
del ByteOp24.PRINT_EXPR
del ByteOp24.PRINT_ITEM
del ByteOp24.PRINT_ITEM_TO
del ByteOp24.PRINT_NEWLINE
del ByteOp24.PRINT_NEWLINE_TO
del ByteOp24.BUILD_CLASS
del ByteOp24.EXEC_STMT
del ByteOp24.RAISE_VARARGS

# Gone since 3.2
del ByteOp24.DUP_TOPX


def fmt_make_function(vm, arg=None, repr=repr):
    """
    returns the name of the function from the code object in the stack
    """
    # Gotta love Python for stuff like this.
    fn_index = 1 if vm.version >= (3, 2) else 2
    fn_item = vm.peek(fn_index)
    name = fn_item if isinstance(fn_item, str) else fn_item.co_name
    return " (%s)" % name


class ByteOp32(ByteOp27):
    def __init__(self, vm):
        super(ByteOp32, self).__init__(vm)
        self.stack_fmt["MAKE_FUNCTION"] = fmt_make_function
        self.version = "3.2.6 (default, Oct 27 1955, 00:00:00)\n[x-python]"
        self.version_info = Version_info(3, 2, 6, "final", 0)

    def convert_native_to_Function(self, frame, func):
        assert inspect.isfunction(func) or isinstance(func, Function)

    def DUP_TOP_TWO(self):
        """Duplicates the reference on top of the stack."""
        a, b = self.vm.popn(2)
        self.vm.push(a, b, a, b)

    def POP_EXCEPT(self):
        """
        Removes one block from the block stack. The popped block must be an
        exception handler block, as implicitly created when entering an except
        handler. In addition to popping extraneous values from the frame
        stack, the last three popped values are used to restore the exception
        state."""
        block = self.vm.pop_block()
        if block.type != "except-handler":
            raise self.vm.PyVMError(
                "popped block is not an except handler; is %s" % block
            )
        self.vm.unwind_block(block)

    def LOAD_BUILD_CLASS(self):
        """Pushes builtins.__build_class__() onto the stack. It is later called by CALL_FUNCTION to construct a class."""
        self.vm.push(__build_class__)

<<<<<<< HEAD
    def MAKE_CLOSURE(self, argc):
=======
    def MAKE_CLOSURE(self, argc: int):
>>>>>>> 1764a95f
        """
        Creates a new function object, sets its ``__closure__`` slot, and
        pushes it on the stack. TOS is the code qualified name of the
        function, TOS is the the code associated with the function and
        TOS1 is the tuple containing cells for the closure's free
        variables. The function asl has ``argc`` default parameters,
        which are found below the cells.
        """
        default_count, kw_default_count, annotate_count = parse_fn_counts_30_35(argc)
        closure, code = self.vm.popn(2)

        if kw_default_count:
            kw_default_pairs = self.vm.popn(2 * kw_default_count)
            kwdefaults = dict(
                kw_default_pairs[i : i + 2] for i in range(0, len(kw_default_pairs), 2)
            )
        else:
            kwdefaults = {}

        if default_count:
            defaults = self.vm.popn(default_count)
        else:
            defaults = tuple()

        if annotate_count:
            annotate_names = self.vm.pop()
            annotate_types = self.vm.popn(annotate_count)
            n = len(annotate_names)
            assert n == len(annotate_types)
            annotations = {annotate_names[i]: annotate_types[i] for i in range(n)}
        else:
            annotations = {}

        # FIXME: DRY with code in MAKE_FUNCTION

        globs = self.vm.frame.f_globals

        fn = Function(
            name=code.co_name,
            code=code,
            globs=globs,
            argdefs=tuple(defaults),
            closure=closure,
            vm=self.vm,
            kwdefaults=kwdefaults,
            annotations=annotations,
        )

        self.vm.push(fn)


    # Changed from 2.7
    # 3.2 has kwdefaults that aren't allowed in 2.7
<<<<<<< HEAD
    def MAKE_FUNCTION(self, argc):
=======
    def MAKE_FUNCTION(self, argc: int):
>>>>>>> 1764a95f
        """
        Pushes a new function object on the stack. From bottom to top, the consumed stack must consist of:

        * argc & 0xFF default argument objects in positional order
        * (argc >> 8) & 0xFF pairs of name and default argument, with the name just below the object on the stack, for keyword-only parameters
        * (argc >> 16) & 0x7FFF parameter annotation objects
        * a tuple listing the parameter names for the annotations (only if there are ony annotation objects)
        * the code associated with the function (at TOS1 if 3.3+ else at TOS for 3.0..3.2)
        * the qualified name of the function (at TOS if 3.3+)
        """
        default_count, kw_default_count, annotate_count = parse_fn_counts_30_35(argc)

        code = self.vm.pop()
        name = code.co_name

        if kw_default_count:
            kw_default_pairs = self.vm.popn(2 * kw_default_count)
            kwdefaults = dict(
                kw_default_pairs[i : i + 2] for i in range(0, len(kw_default_pairs), 2)
            )
        else:
            kwdefaults = {}

        if default_count:
            defaults = self.vm.popn(default_count)
        else:
            defaults = tuple()

        if annotate_count:
            annotate_names = self.vm.pop()
            # annotate count includes +1 for the above names
            annotate_objects = self.vm.popn(annotate_count - 1)
            n = len(annotate_names)
            assert n == len(annotate_objects)
            annotations = {annotate_names[i]: annotate_objects[i] for i in range(n)}
        else:
            annotations = {}

        # FIXME: DRY with code in byteop3{2,6}.py

        globs = self.vm.frame.f_globals

        fn = Function(
            name=name,
            code=code,
            globs=globs,
            argdefs=tuple(defaults),
            closure=None,
            vm=self.vm,
            kwdefaults=kwdefaults,
            annotations=annotations,
        )

        self.vm.push(fn)

    # This opcode disappears starting in 3.5
    def WITH_CLEANUP(self):
        """Cleans up the stack when a `with` statement block exits. TOS is the
        context manager's `__exit__()` bound method.

        Below TOS are 1-3 values indicating how/why the finally clause
        was entered:

        * SECOND = None
        * (SECOND, THIRD) = (WHY_{RETURN,CONTINUE}), retval
        * SECOND = WHY_*; no retval below it
        * (SECOND, THIRD, FOURTH) = exc_info()

        In the last case, EXIT(SECOND, THIRD, FOURTH) is called,
        otherwise TOS(None, None, None). In addition, TOS is removed from the stack.

        If the stack represents an exception, and the function call
        returns a  true  value, this information is  zapped  and
        replaced with a single WHY_SILENCED to prevent END_FINALLY
        from re-raising the exception. (But non-local gotos will still
        be resumed.)
        """
        # Note: the code is derived from byterun where it had to handle
        # both 2.7 and 3.3.
        v = w = None
        u = self.vm.top()
        if u is None:
            exit_func = self.vm.pop(1)
        elif isinstance(u, str):
            if u in ("return", "continue"):
                exit_func = self.vm.pop(2)
            else:
                exit_func = self.vm.pop(1)
            u = None
        elif issubclass(u, BaseException):
            w, v, u = self.vm.popn(3)
            tp, exc, tb = self.vm.popn(3)
            exit_func = self.vm.pop()
            self.vm.push(tp, exc, tb)
            self.vm.push(None)
            self.vm.push(w, v, u)
            block = self.vm.pop_block()
            assert block.type == "except-handler"
            self.vm.push_block(block.type, block.handler, block.level - 1)
        else:  # pragma: no cover
            raise self.vm.PyVMError("Confused WITH_CLEANUP")
        exit_ret = exit_func(u, v, w)
        err = (u is not None) and bool(exit_ret)
        if err:
            # An error occurred, and was suppressed
            self.vm.push("silenced")

    # Note: this is gone in 3.4
    def STORE_LOCALS(self):
        """Pops TOS from the stack and stores it as the current frames f_locals. This is used in class construction."""
        self.vm.frame.f_locals = self.vm.pop()

    def RAISE_VARARGS(self, argc: int):
        """
        Raises an exception. argc indicates the number of arguments to the
        raise statement, ranging from 0 to 3. The handler will find
        the traceback as TOS2, the parameter as TOS1, and the
        exception as TOS.
        """
        cause = exc = None
        if argc == 2:
            cause = self.vm.pop()
            exc = self.vm.pop()
        elif argc == 1:
            exc = self.vm.pop()
        return self.do_raise(exc, cause)


if __name__ == "__main__":
    x = ByteOp32(None)<|MERGE_RESOLUTION|>--- conflicted
+++ resolved
@@ -70,11 +70,7 @@
         """Pushes builtins.__build_class__() onto the stack. It is later called by CALL_FUNCTION to construct a class."""
         self.vm.push(__build_class__)
 
-<<<<<<< HEAD
-    def MAKE_CLOSURE(self, argc):
-=======
     def MAKE_CLOSURE(self, argc: int):
->>>>>>> 1764a95f
         """
         Creates a new function object, sets its ``__closure__`` slot, and
         pushes it on the stack. TOS is the code qualified name of the
@@ -128,11 +124,7 @@
 
     # Changed from 2.7
     # 3.2 has kwdefaults that aren't allowed in 2.7
-<<<<<<< HEAD
-    def MAKE_FUNCTION(self, argc):
-=======
     def MAKE_FUNCTION(self, argc: int):
->>>>>>> 1764a95f
         """
         Pushes a new function object on the stack. From bottom to top, the consumed stack must consist of:
 
