--- conflicted
+++ resolved
@@ -1,10 +1,7 @@
 # -*- coding: utf-8 -*-
 """Byte Interpreter operations for Python 3.2
 """
-<<<<<<< HEAD
-
-=======
->>>>>>> 8de1c61d
+
 import inspect
 
 from xpython.byteop.byteop import parse_fn_counts_30_35
@@ -82,15 +79,8 @@
         variables. The function asl has ``argc`` default parameters,
         which are found below the cells.
         """
-<<<<<<< HEAD
-        default_count, kw_default_count = parse_fn_counts_30_35(argc)
-
-        code = self.vm.pop()
-        name = code.co_name
-=======
         default_count, kw_default_count, annotate_count = parse_fn_counts_30_35(argc)
         closure, code = self.vm.popn(2)
->>>>>>> 8de1c61d
 
         if kw_default_count:
             kw_default_pairs = self.vm.popn(2 * kw_default_count)
@@ -145,16 +135,10 @@
         * the code associated with the function (at TOS1 if 3.3+ else at TOS for 3.0..3.2)
         * the qualified name of the function (at TOS if 3.3+)
         """
-<<<<<<< HEAD
-        default_count, kw_default_count = parse_fn_counts_30_35(argc)
-        name = None
-        closure, code = self.vm.popn(2)
-=======
         default_count, kw_default_count, annotate_count = parse_fn_counts_30_35(argc)
 
         code = self.vm.pop()
         name = code.co_name
->>>>>>> 8de1c61d
 
         if kw_default_count:
             kw_default_pairs = self.vm.popn(2 * kw_default_count)
