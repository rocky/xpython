# -*- coding: utf-8 -*-
"""Bytecode Interpreter operations for Python 2.6

Note: this is subclassed so later versions may use operations from here.
"""

import os
import sys
import xpython.stdlib

from xdis.version_info import PYTHON_VERSION_TRIPLE

try:
    import importlib

    try:
        import importlib.util as importlib_util
    except ImportError:
        importlib_util = None
except ImportError:
    importlib = None
    importlib_util = None

from xpython.byteop.byteop import fmt_binary_op
from xpython.byteop.byteop24 import fmt_make_function, Version_info
from xpython.byteop.byteop25 import ByteOp25
from xpython.pyobj import Function


class ByteOp26(ByteOp25):
    def __init__(self, vm):
        super(ByteOp26, self).__init__(vm)
        self.stack_fmt["IMPORT_NAME"] = fmt_binary_op
        self.stack_fmt["MAKE_CLOSURE"] = fmt_make_function

        # Fake up version information
        self.hexversion = 0x20609F0
        self.version = "2.6.9 (default, Oct 27 1955, 00:00:00)\n[x-python]"
        self.version_info = Version_info(2, 6, 9, "final", 0)

    # Right now 2.6 is largely the same as 2.5 here. How nice!

    def IMPORT_NAME(self, name):
        """
        Imports the module co_names[namei]. TOS and TOS1 are popped and
        provide the fromlist and level arguments of __import__().  The
        module object is pushed onto the stack.  The current namespace
        is not affected: for a proper import statement, a subsequent
        STORE_FAST instruction modifies the namespace.

        Note: name = co_names[namei] set in parse_byte_and_args()
        """
        level, fromlist = self.vm.popn(2)
        frame = self.vm.frame

<<<<<<< HEAD
        # if PYTHON_VERSION_TRIPLE >= (3, 0):
=======
        # Should we replace import "name" with a compatabliity version?
        if name in xpython.stdlib.__all__:
            name = f"xpython.stdlib.{name}"

        # if importlib is not None:
        #     module_spec = importlib.util.find_spec(name)
        #     module = importlib.util.module_from_spec(module_spec)

        #     load_module = (
        #         module_spec.loader.exec_module
        #         if hasattr(module_spec.loader, "exec_module")
        #         else module_spec.loader.load_module
        #     )
        #     load_module(module)

        # elif PYTHON_VERSION_TRIPLE >= (3, 0):
>>>>>>> 3c4de003
        #     # This should make a *copy* of the module so we keep interpreter and
        #     # interpreted programs separate.
        #     # See below for how we handle "sys" import
        #     # FIXME: should split on ".". Doesn't work for, say, os.path
        #     if level < 0:
        #         level = 0
        #     module = importlib.__import__(
        #         name, frame.f_globals, frame.f_locals, fromlist, level
        #     )
        # else:
        #     module = __import__(name, frame.f_globals, frame.f_locals, fromlist, level)

        # INVESTIGATE: the above doesn't work for things like "import os.path as osp"
        # The module it finds ins os.posixpath which doesn't have a "path" attribute
        # while the below finds "os" which does have a "path" attribute.
        #
        assert level >= -1, "Invalid Level number %s on IMPORT_NAME" % level
        module = None
        if level == -1:
            # In Python 2.6 added the level parameter and it was -1 by default until but not including 3.0.
            # -1 means try relative imports before absolute imports.
            if PYTHON_VERSION_TRIPLE >= (3, 0):
                # FIXME: give warning that we can't handle absolute import. Or fix up code to handle possible absolute import.
                level = 0
            else:
                module = __import__(
                    "." + os.sep + name,
                    frame.f_globals,
                    frame.f_locals,
                    fromlist,
                    level,
                )

        if module is None:
            module = __import__(name, frame.f_globals, frame.f_locals, fromlist, level)

        # FIXME: generalize this
        if name in sys.builtin_module_names:
            # FIXME: do more here.
            if PYTHON_VERSION_TRIPLE[:2] != self.version_info[:2]:
                if name == "sys":
                    module.version_info = self.version_info
                    module.version = self.version
                    pass
                pass
        self.vm.push(module)

    def MAKE_CLOSURE(self, argc):
        """
        Creates a new function object, sets its func_closure slot, and
        pushes it on the stack. TOS is the code associated with the
        function. If the code object has N free variables, the next N
        items on the stack are the cells for these variables. The
        function also has argc default parameters, where are found
        before the cells.
        """
        if self.version_info[:2] >= (3, 3):
            name = self.vm.pop()
        else:
            name = None
        closure, code = self.vm.popn(2)
        defaults = self.vm.popn(argc)
        globs = self.vm.frame.f_globals
        fn = Function(name, code, globs, defaults, closure, self.vm)
        self.vm.push(fn)<|MERGE_RESOLUTION|>--- conflicted
+++ resolved
@@ -53,12 +53,9 @@
         level, fromlist = self.vm.popn(2)
         frame = self.vm.frame
 
-<<<<<<< HEAD
-        # if PYTHON_VERSION_TRIPLE >= (3, 0):
-=======
         # Should we replace import "name" with a compatabliity version?
         if name in xpython.stdlib.__all__:
-            name = f"xpython.stdlib.{name}"
+            name = "xpython.stdlib.%s" % name
 
         # if importlib is not None:
         #     module_spec = importlib.util.find_spec(name)
@@ -72,7 +69,6 @@
         #     load_module(module)
 
         # elif PYTHON_VERSION_TRIPLE >= (3, 0):
->>>>>>> 3c4de003
         #     # This should make a *copy* of the module so we keep interpreter and
         #     # interpreted programs separate.
         #     # See below for how we handle "sys" import
