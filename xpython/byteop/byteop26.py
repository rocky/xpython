--- conflicted
+++ resolved
@@ -52,36 +52,7 @@
         level, fromlist = self.vm.popn(2)
         frame = self.vm.frame
 
-<<<<<<< HEAD
-        if importlib_util is not None and hasattr(importlib_util, "find_spec"):
-            module_spec = importlib_util.find_spec(name)
-            module = importlib.util.module_from_spec(module_spec)
-
-            load_module = (
-                module_spec.loader.exec_module
-                if hasattr(module_spec.loader, "exec_module")
-                else module_spec.loader.load_module
-            )
-            load_module(module)
-
-        elif PYTHON_VERSION_TRIPLE >= (3, 0):
-            # This should make a *copy* of the module so we keep interpreter and
-            # intpreted programs separate.
-            # See below for how we handle "sys" import
-            if level < 0:
-=======
-        # if importlib is not None:
-        #     module_spec = importlib.util.find_spec(name)
-        #     module = importlib.util.module_from_spec(module_spec)
-
-        #     load_module = (
-        #         module_spec.loader.exec_module
-        #         if hasattr(module_spec.loader, "exec_module")
-        #         else module_spec.loader.load_module
-        #     )
-        #     load_module(module)
-
-        # elif PYTHON_VERSION_TRIPLE >= (3, 0):
+        # if PYTHON_VERSION_TRIPLE >= (3, 0):
         #     # This should make a *copy* of the module so we keep interpreter and
         #     # interpreted programs separate.
         #     # See below for how we handle "sys" import
@@ -98,14 +69,13 @@
         # The module it finds ins os.posixpath which doesn't have a "path" attribute
         # while the below finds "os" which does have a "path" attribute.
         #
-        assert level >= -1, f"Invalid Level number {level} on IMPORT_NAME"
+        assert level >= -1, "Invalid Level number %s on IMPORT_NAME" % level
         module = None
         if level == -1:
             # In Python 2.6 added the level parameter and it was -1 by default until but not including 3.0.
             # -1 means try relative imports before absolute imports.
             if PYTHON_VERSION_TRIPLE >= (3, 0, 0):
                 # FIXME: give warning that we can't handle absolute import. Or fix up code to handle possible absolute import.
->>>>>>> 93a42e7d
                 level = 0
             else:
                 module = __import__(
