--- conflicted
+++ resolved
@@ -9,7 +9,6 @@
 
 import six
 from six.moves import reprlib
-<<<<<<< HEAD
 
 from xdis import (
     code2num,
@@ -20,10 +19,6 @@
     op_has_argument,
     next_offset,
 )
-=======
-from xdis import (CO_NEWLOCALS, IS_PYPY, PYTHON3, PYTHON_VERSION_TRIPLE,
-                  code2num, next_offset, op_has_argument)
->>>>>>> cfc774d7
 from xdis.cross_types import UnicodeForPython3
 from xdis.op_imports import get_opcode_module
 from xdis.opcodes.opcode_311 import _nb_ops
@@ -241,11 +236,7 @@
         """Push values onto the value stack."""
         self.frame.stack.extend(vals)
 
-<<<<<<< HEAD
     def set(self, i, value):
-=======
-    def set(self, i: int, value):
->>>>>>> cfc774d7
         """Set a value at stack position i."""
         self.frame.stack[-i] = value
 
@@ -282,11 +273,7 @@
         self.frame.f_lasti = jump
         self.frame.fallthrough = False
 
-<<<<<<< HEAD
     def jump_relative(self, delta):
-=======
-    def jump_relative(self, delta: int):
->>>>>>> cfc774d7
         """Adjust the bytecode pointer by `deleta`, so it will execute next,
         However we subtract one from the offset, because fetching the
         next instruction adds one before fetching.
